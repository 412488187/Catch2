/*
 *  Created by Phil Nash on 19th December 2014
 *  Copyright 2014 Two Blue Cubes Ltd. All rights reserved.
 *
 *  Distributed under the Boost Software License, Version 1.0. (See accompanying
 *  file LICENSE_1_0.txt or copy at http://www.boost.org/LICENSE_1_0.txt)
 */
#ifndef TWOBLUECUBES_CATCH_REPORTER_TEAMCITY_HPP_INCLUDED
#define TWOBLUECUBES_CATCH_REPORTER_TEAMCITY_HPP_INCLUDED

// Don't #include any Catch headers here - we can assume they are already
// included before this header.
// This is not good practice in general but is necessary in this case so this
// file can be distributed as a single header that works with the main
// Catch single header.

#include <cstring>

#ifdef __clang__
#   pragma clang diagnostic push
#   pragma clang diagnostic ignored "-Wpadded"
#   pragma clang diagnostic ignored "-Wc++98-compat"
#   pragma clang diagnostic ignored "-Wc++98-compat-pedantic"
#endif

namespace Catch {

    struct TeamCityReporter : StreamingReporterBase {
        TeamCityReporter( ReporterConfig const& _config )
        :   StreamingReporterBase( _config ),
            m_headerPrintedForThisSection( false )
        {
            m_reporterPrefs.shouldRedirectStdOut = true;
        }

        static std::string escape( std::string const& str ) {
            std::string escaped = str;
            replaceInPlace( escaped, "|", "||" );
            replaceInPlace( escaped, "'", "|'" );
            replaceInPlace( escaped, "\n", "|n" );
            replaceInPlace( escaped, "\r", "|r" );
            replaceInPlace( escaped, "[", "|[" );
            replaceInPlace( escaped, "]", "|]" );
            return escaped;
        }
        virtual ~TeamCityReporter() CATCH_OVERRIDE;

        static std::string getDescription() {
            return "Reports test results as TeamCity service messages";
        }

        virtual void skipTest( TestCaseInfo const& /* testInfo */ ) CATCH_OVERRIDE {
        }

        virtual void noMatchingTestCases( std::string const& /* spec */ ) CATCH_OVERRIDE {}

        virtual void testGroupStarting( GroupInfo const& groupInfo ) CATCH_OVERRIDE {
            StreamingReporterBase::testGroupStarting( groupInfo );
            stream << "##teamcity[testSuiteStarted name='"
                << escape( groupInfo.name ) << "']\n";
        }
        virtual void testGroupEnded( TestGroupStats const& testGroupStats ) CATCH_OVERRIDE {
            StreamingReporterBase::testGroupEnded( testGroupStats );
            stream << "##teamcity[testSuiteFinished name='"
                << escape( testGroupStats.groupInfo.name ) << "']\n";
        }


        virtual void assertionStarting( AssertionInfo const& ) CATCH_OVERRIDE {
        }

        virtual bool assertionEnded( AssertionStats const& assertionStats ) CATCH_OVERRIDE {
            AssertionResult const& result = assertionStats.assertionResult;
            if( !result.isOk() ) {

                std::ostringstream msg;
                if( !m_headerPrintedForThisSection )
                    printSectionHeader( msg );
                m_headerPrintedForThisSection = true;

                msg << result.getSourceInfo() << "\n";

                switch( result.getResultType() ) {
                    case ResultWas::ExpressionFailed:
                        msg << "expression failed";
                        break;
                    case ResultWas::ThrewException:
                        msg << "unexpected exception";
                        break;
                    case ResultWas::FatalErrorCondition:
                        msg << "fatal error condition";
                        break;
                    case ResultWas::DidntThrowException:
                        msg << "no exception was thrown where one was expected";
                        break;
                    case ResultWas::ExplicitFailure:
                        msg << "explicit failure";
                        break;

                    // We shouldn't get here because of the isOk() test
                    case ResultWas::Ok:
                    case ResultWas::Info:
                    case ResultWas::Warning:

                    // These cases are here to prevent compiler warnings
                    case ResultWas::Unknown:
                    case ResultWas::FailureBit:
                    case ResultWas::Exception:
                        CATCH_NOT_IMPLEMENTED;
                }
                if( assertionStats.infoMessages.size() == 1 )
                    msg << " with message:";
                if( assertionStats.infoMessages.size() > 1 )
                    msg << " with messages:";
                for( std::vector<MessageInfo>::const_iterator
                        it = assertionStats.infoMessages.begin(),
                        itEnd = assertionStats.infoMessages.end();
                    it != itEnd;
                    ++it )
                    msg << "\n  \"" << it->message << "\"";


                if( result.hasExpression() ) {
                    msg <<
                        "\n  " << result.getExpressionInMacro() << "\n"
                        "with expansion:\n" <<
                        "  " << result.getExpandedExpression() << "\n";
                }

                if( currentTestCaseInfo->okToFail() ) {
                    msg << "- failure ignore as test marked as 'ok to fail'\n";
                    stream << "##teamcity[testIgnored"
                           << " name='" << escape( currentTestCaseInfo->name )<< "'"
                           << " message='" << escape( msg.str() ) << "'"
                           << "]\n";
                }
                else {
                    stream << "##teamcity[testFailed"
                           << " name='" << escape( currentTestCaseInfo->name )<< "'"
                           << " message='" << escape( msg.str() ) << "'"
                           << "]\n";
                }
            }
            return true;
        }

        virtual void sectionStarting( SectionInfo const& sectionInfo ) CATCH_OVERRIDE {
            m_headerPrintedForThisSection = false;
            StreamingReporterBase::sectionStarting( sectionInfo );
        }

        virtual void testCaseStarting( TestCaseInfo const& testInfo ) CATCH_OVERRIDE {
            testTimer.start();
            StreamingReporterBase::testCaseStarting( testInfo );
            stream << "##teamcity[testStarted name='"
                << escape( testInfo.name ) << "']\n";
        }

        virtual void testCaseEnded( TestCaseStats const& testCaseStats ) CATCH_OVERRIDE {
            StreamingReporterBase::testCaseEnded( testCaseStats );
            if( !testCaseStats.stdOut.empty() )
                stream << "##teamcity[testStdOut name='"
                    << escape( testCaseStats.testInfo.name )
                    << "' out='" << escape( testCaseStats.stdOut ) << "']\n";
            if( !testCaseStats.stdErr.empty() )
                stream << "##teamcity[testStdErr name='"
                    << escape( testCaseStats.testInfo.name )
                    << "' out='" << escape( testCaseStats.stdErr ) << "']\n";
            stream << "##teamcity[testFinished name='"
                    << escape( testCaseStats.testInfo.name ) << "' duration='"
                    << testTimer.getElapsedMilliseconds() << "']\n";
        }

    private:
        void printSectionHeader( std::ostream& os ) {
            assert( !m_sectionStack.empty() );

            if( m_sectionStack.size() > 1 ) {
                os << getLineOfChars<'-'>() << "\n";

                std::vector<SectionInfo>::const_iterator
                it = m_sectionStack.begin()+1, // Skip first section (test case)
                itEnd = m_sectionStack.end();
                for( ; it != itEnd; ++it )
                    printHeaderString( os, it->name );
                os << getLineOfChars<'-'>() << "\n";
            }

            SourceLineInfo lineInfo = m_sectionStack.front().lineInfo;

            if( !lineInfo.empty() )
                os << lineInfo << "\n";
            os << getLineOfChars<'.'>() << "\n\n";
        }

        // if string has a : in first line will set indent to follow it on
        // subsequent lines
        void printHeaderString( std::ostream& os, std::string const& _string, std::size_t indent = 0 ) {
            std::size_t i = _string.find( ": " );
            if( i != std::string::npos )
                i+=2;
            else
                i = 0;
            os << Text( _string, TextAttributes()
                           .setIndent( indent+i)
                           .setInitialIndent( indent ) ) << "\n";
        }
    private:
        bool m_headerPrintedForThisSection;
<<<<<<< HEAD
=======
        Timer testTimer;
>>>>>>> d8f45cd5
    };

#ifdef CATCH_IMPL
    TeamCityReporter::~TeamCityReporter() {}
#endif

    INTERNAL_CATCH_REGISTER_REPORTER( "teamcity", TeamCityReporter )

} // end namespace Catch

#ifdef __clang__
#   pragma clang diagnostic pop
#endif

#endif // TWOBLUECUBES_CATCH_REPORTER_TEAMCITY_HPP_INCLUDED<|MERGE_RESOLUTION|>--- conflicted
+++ resolved
@@ -150,7 +150,7 @@
         }
 
         virtual void testCaseStarting( TestCaseInfo const& testInfo ) CATCH_OVERRIDE {
-            testTimer.start();
+            m_testTimer.start();
             StreamingReporterBase::testCaseStarting( testInfo );
             stream << "##teamcity[testStarted name='"
                 << escape( testInfo.name ) << "']\n";
@@ -168,7 +168,7 @@
                     << "' out='" << escape( testCaseStats.stdErr ) << "']\n";
             stream << "##teamcity[testFinished name='"
                     << escape( testCaseStats.testInfo.name ) << "' duration='"
-                    << testTimer.getElapsedMilliseconds() << "']\n";
+                    << m_testTimer.getElapsedMilliseconds() << "']\n";
         }
 
     private:
@@ -207,10 +207,7 @@
         }
     private:
         bool m_headerPrintedForThisSection;
-<<<<<<< HEAD
-=======
-        Timer testTimer;
->>>>>>> d8f45cd5
+        Timer m_testTimer;
     };
 
 #ifdef CATCH_IMPL
