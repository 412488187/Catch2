--- conflicted
+++ resolved
@@ -105,20 +105,16 @@
     } while( Catch::alwaysFalse() )
 
 ///////////////////////////////////////////////////////////////////////////////
-#define INTERNAL_CATCH_THROWS( macroName, resultDisposition, matcher, ... ) \
-    do { \
-<<<<<<< HEAD
-        Catch::ResultBuilder __catchResult( macroName, CATCH_INTERNAL_LINEINFO, #__VA_ARGS__, resultDisposition, #matcher ); \
-=======
-        Catch::ResultBuilder __catchResult( macroName, CATCH_INTERNAL_LINEINFO, #expr ", " #matcher, resultDisposition); \
->>>>>>> 0eb101e1
+#define INTERNAL_CATCH_THROWS( macroName, resultDisposition, ... ) \
+    do { \
+        Catch::ResultBuilder __catchResult( macroName, CATCH_INTERNAL_LINEINFO, #__VA_ARGS__, resultDisposition); \
         if( __catchResult.allowThrows() ) \
             try { \
                 static_cast<void>(__VA_ARGS__); \
                 __catchResult.captureResult( Catch::ResultWas::DidntThrowException ); \
             } \
             catch( ... ) { \
-                __catchResult.captureExpectedException( matcher ); \
+                __catchResult.captureExpectedException( "" ); \
             } \
         else \
             __catchResult.captureResult( Catch::ResultWas::Ok ); \
@@ -172,9 +168,27 @@
     } while( Catch::alwaysFalse() )
 
 ///////////////////////////////////////////////////////////////////////////////
+#define INTERNAL_CATCH_THROWS_STR_MATCHES( macroName, resultDisposition, matcher, ... ) \
+    do { \
+        Catch::ResultBuilder __catchResult( macroName, CATCH_INTERNAL_LINEINFO, #__VA_ARGS__ ", " #matcher, resultDisposition); \
+        if( __catchResult.allowThrows() ) \
+            try { \
+                static_cast<void>(__VA_ARGS__); \
+                __catchResult.captureResult( Catch::ResultWas::DidntThrowException ); \
+            } \
+            catch( ... ) { \
+                __catchResult.captureExpectedException( matcher ); \
+            } \
+        else \
+            __catchResult.captureResult( Catch::ResultWas::Ok ); \
+        INTERNAL_CATCH_REACT( __catchResult ) \
+    } while( Catch::alwaysFalse() )
+
+
+///////////////////////////////////////////////////////////////////////////////
 #define INTERNAL_CATCH_THROWS_MATCHES( macroName, exceptionType, resultDisposition, matcher, expr ) \
     do { \
-        Catch::ResultBuilder __catchResult( macroName, CATCH_INTERNAL_LINEINFO, #expr ", " #exceptionType, resultDisposition, #matcher ); \
+        Catch::ResultBuilder __catchResult( macroName, CATCH_INTERNAL_LINEINFO, #expr ", " #exceptionType ", " #matcher, resultDisposition ); \
         if( __catchResult.allowThrows() ) \
             try { \
                 static_cast<void>(expr); \
